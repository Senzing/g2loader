--- conflicted
+++ resolved
@@ -38,11 +38,7 @@
 class UnconfiguredDataSourceException(Exception):
 
     def __init__(self, DataSourceName):
-<<<<<<< HEAD
-        super().__init__(self, ("Datasource %s not configured. See https://senzing.zendesk.com/hc/en-us/articles/360010784333 on how to configure datasources in the config file." % DataSourceName))
-=======
         super().__init__(self, f"Datasource {DataSourceName} not configured. See https://senzing.zendesk.com/hc/en-us/articles/360010784333 on how to configure data sources in the config file.")
->>>>>>> deb4f23f
 
 # -----------------------------------------------------------------------------
 # Class: Governor
@@ -57,19 +53,11 @@
         return
 
     def govern(self, *args, **kwargs):
-<<<<<<< HEAD
-        ''' Main function to trigger action(s) '''
-        return
-
-    def govern_cleanup(self, *args, **kwargs):
-        ''' Tasks to perform when shutting down, e.g., close DB connections '''
-=======
         """ Main function to trigger action(s) """
         return
 
     def govern_cleanup(self, *args, **kwargs):
         """ Tasks to perform when shutting down, e.g., close DB connections """
->>>>>>> deb4f23f
         return
 
 #---------------------------------------------------------------------
@@ -261,13 +249,8 @@
             Threads calculated:          {'Yes' if not args.thread_count else 'No, -nt argument was specified'}
             Threads per process:         {args.max_threads_per_process}
             Number of processes:         {num_processes}
-<<<<<<< HEAD
-            Min recommeded cores:        {min_recommend_cores}
-            Min recommeded memory (GB):  {min_recommend_mem:.1f}
-=======
-            Min recommended cores:        {min_recommend_cores}
-            Min recommended memory (GB):  {min_recommend_mem:.1f}
->>>>>>> deb4f23f
+            Min recommended cores:       {min_recommend_cores}
+            Min recommended memory (GB): {min_recommend_mem:.1f}
         '''))
 
     if sqlite_warned:
@@ -837,16 +820,12 @@
             g2Thread(str(threadId_), workQueue_, g2_engine, threadStop, workloadStats, dsrcAction)
 
     except Exception:
-<<<<<<< HEAD
-=======
         with threadStop.get_lock():
             threadStop.value = 1
->>>>>>> deb4f23f
         pass
 
     if workloadStats and num_processed > 0:
         dump_workload_stats(g2_engine)
-<<<<<<< HEAD
 
     with suppress(Exception):
         g2_engine.destroy()
@@ -856,38 +835,20 @@
 
 
 def g2Thread(threadId_, workQueue_, g2Engine_, threadStop, workloadStats, dsrcActionArgs):
-    ''' g2 thread function '''
+    """ g2 thread function """
 
     global num_processed
 
     def parse_json(row):
-        ''' Parse record id and data source from a JSON record'''
-
-        data_source = row.get('DATA_SOURCE', None)
-        record_id = row.get('RECORD_ID', None)
-
-        return (data_source, record_id)
-
-    def parse_umf(row):
-        ''' Parse record id and data source from a UMF record'''
-
-        data_source = record_id = None
-
-        # Find delimiters for dsrc_code and record_id
-        dsrc_start = row.find(DSRC_START_STR)
-        dsrc_end = row.find(DSRC_END_STR)
-        rid_start = row.find(RID_START_STR)
-        rid_end = row.find(RID_END_STR)
-
-        # Only modify dataSource & recordID if strings found, catch exceptions in API call if missing
-        if dsrc_start != -1 and dsrc_end != -1 and rid_start != -1 and rid_end != -1:
-            data_source = row[dsrc_start + len(DSRC_START_STR):dsrc_end]
-            record_id = row[rid_start + len(RID_START_STR):rid_end]
-
-        return (data_source, record_id)
+        """ Parse record id and data source from a JSON record """
+
+        data_source = row.get('DATA_SOURCE', '')
+        record_id = row.get('RECORD_ID', '')
+
+        return (data_source, str(record_id))
 
     def g2thread_error(msg, dsrc_action_str):
-        ''' Write out errors during processing '''
+        """ Write out errors during processing """
 
         global del_errors_file
         del_errors_file = False
@@ -925,21 +886,13 @@
         # Unpack tuple from the work queue into the data and indicator for being a redo record
         row, is_redo_record = row
 
-        dataSource = recordID = dsrc_action_str = None
-        # Start with dsrdAction set to what was used as the CLI arg or default of add
+        dsrc_action_str = None
+
+        # Start with dsrcAction set to what was used as the CLI arg or default of add
         dsrcAction = dsrcActionArgs
 
         # Record is JSON
-        if isinstance(row, dict):
-            dataSource, recordID = parse_json(row)
-        else:
-            # Record could be from REDO, and cound be either UMF or JSON
-            try:
-                row = json.loads(row)
-                dataSource, recordID = parse_json(row)
-            except JSONDecodeError:
-                # Record is UMF
-                dataSource, recordID = parse_umf(row)
+        dataSource, recordID = parse_json(row)
 
         # Is the record from the work queue specifically a redo record to be processed during redo time/mode?
         if is_redo_record:
@@ -1022,7 +975,7 @@
 
 
 def dump_workload_stats(engine):
-    ''' Print JSON workload stats '''
+    """ Print JSON workload stats """
 
     response = bytearray()
     engine.stats(response)
@@ -1031,7 +984,7 @@
 
 
 def init_engine(name, config_parms, debug_trace, prime_engine=True, add_start_time=False):
-    '''  Initialize an engine. add_start_time is for redo engines only '''
+    """  Initialize an engine. add_start_time is for redo engines only """
 
     if add_start_time:
         engine_start_time = time.perf_counter()
@@ -1051,7 +1004,7 @@
 
 
 def processRedo(q, empty_q_wait=False, empty_q_msg='', sleep_interval=1):
-    ''' Called in normal and redo only mode (-R) to process redo records that need re-evaluation '''
+    """ Called in normal and redo only mode (-R) to process redo records that need re-evaluation """
 
     # Drain the processing queue of ingest records before starting to process redo
     if empty_q_wait:
@@ -1073,7 +1026,7 @@
 
 
 def redoFeed(q, debugTrace, redoMode, redoModeInterval):
-    ''' Process records in the redo queue '''
+    """ Process records in the redo queue """
 
     passNum = cntRows = batch_time_governing = 0
     batchStartTime = time.time()
@@ -1082,7 +1035,7 @@
     test_get_redo = False
 
     try:
-        redo_engine = init_engine('pyG2Redo', g2module_params, debugTrace, prime_engine=True, add_start_time=False)
+        redo_engine = init_engine('pyG2Redo', g2module_params, debugTrace, prime_engine=False, add_start_time=False)
 
         # Only do initial count if in redo mode, counting large redo can be expensive
         if args.redoMode:
@@ -1158,8 +1111,10 @@
         while True:
             try:
                 # Tuple to indicate if a record on workqueue is redo - (rec, True == this is redo)
-                q.put((rec, True), True, 1)
+                q.put((json.loads(rec), True), True, 1)
             except Full:
+                if threadStop.value != 0:
+                    break
                 continue
             break
 
@@ -1191,332 +1146,8 @@
         print('  Redo processing complete resuming loading...\n')
 
     return
-=======
->>>>>>> deb4f23f
-
-    with suppress(Exception):
-        g2_engine.destroy()
-        del g2_engine
-
-    return
-
-
-def g2Thread(threadId_, workQueue_, g2Engine_, threadStop, workloadStats, dsrcActionArgs):
-    """ g2 thread function """
-
-    global num_processed
-
-    def parse_json(row):
-        """ Parse record id and data source from a JSON record """
-
-        data_source = row.get('DATA_SOURCE', '')
-        record_id = row.get('RECORD_ID', '')
-
-        return (data_source, str(record_id))
-
-    def g2thread_error(msg, dsrc_action_str):
-        """ Write out errors during processing """
-
-        global del_errors_file
-        del_errors_file = False
-
-        call_error = textwrap.dedent(f'''
-            {str(datetime.now())} ERROR: {dsrc_action_str} - {msg}
-                Data source: {dataSource} - Record ID: {recordID}
-            ''')
-
-        # If logging to error file is disabled print instead
-        if args.errorsDisable:
-            print(call_error, flush=True)
-
-        if not args.errorsDisable:
-            try:
-                row_out = f'\n\t{row}\n' if not args.errorsShort else '\n'
-                errors_file.write(call_error + f'\tRecord Type: {"Redo" if is_redo_record else "Ingest"}{row_out}')
-                errors_file.flush()
-            except Exception as ex:
-                print(f'\nWARNING: Unable to write API error to {errors_file.name}')
-                print(f'        {ex}')
-
-        # Increment value to report at end of processing each source
-        api_errors.value += 1
-
-    # For each work queue item
-    while threadStop.value == 0 or workQueue_.empty() is False:
-
-        try:
-            row = workQueue_.get(True, 1)
-        except Empty:
-            row = None
-            continue
-
-        # Unpack tuple from the work queue into the data and indicator for being a redo record
-        row, is_redo_record = row
-
-        dsrc_action_str = None
-
-        # Start with dsrcAction set to what was used as the CLI arg or default of add
-        dsrcAction = dsrcActionArgs
-
-        dataSource, recordID = parse_json(row)
-
-        # Is the record from the work queue specifically a redo record to be processed during redo time/mode?
-        if is_redo_record:
-            dsrcAction = 'X'
-        # If not, it's a normal ingestion record from file or project
-        else:
-            # If -D and -X were not specified, check each record for dsrc_action and use it instead of default add mode
-            # Consideration of dsrc_action is only valid in default add mode
-            if not args.deleteMode and not args.reprocessMode:
-
-                # Use the DSRC_ACTION from inbound row?
-                # Check if the inbound row specifies dsrc_action, use it and override CLI args (X, D, default is A) if present
-                # This provides functionality of sending in input file with multiple dsrc actions
-                row_dsrc_action = row.get('DSRC_ACTION', None)
-                dsrcAction = row_dsrc_action if row_dsrc_action else dsrcAction
-                dsrcAction = dsrcAction.upper() if isinstance(dsrcAction, str) else dsrcAction
-
-                # If the row dsrc_action differs from the CLI ARGs dsrc_action mode, log the fact to print info at end of data source
-                if dsrcAction != dsrcActionArgs:
-                    # Not enabled, could quickly fill up redirected logging files
-                    if dsrc_action_diff.value != 1:
-                        with dsrc_action_diff.get_lock():
-                            dsrc_action_diff.value = 1
-
-                    if dsrcAction == 'A':
-                        with dsrc_action_add_count.get_lock():
-                            dsrc_action_add_count.value += 1
-
-                    if dsrcAction == 'D':
-                        with dsrc_action_del_count.get_lock():
-                            dsrc_action_del_count.value += 1
-
-                    if dsrcAction == 'X':
-                        with dsrc_action_reeval_count.get_lock():
-                            dsrc_action_reeval_count.value += 1
-
-        try:
-
-            # Catch invalid dsrc_actions and push to error log and log as an API error
-            if dsrcAction not in ("A", "D", "X"):
-                g2thread_error('Unknown dsrc_action', dsrcAction)
-                continue
-
-            if dsrcAction == 'A':
-                dsrc_action_str = 'addRecord()'
-                g2Engine_.addRecord(dataSource, recordID, json.dumps(row, sort_keys=True))
-
-            if dsrcAction == 'D':
-                dsrc_action_str = 'deleteRecord()'
-                g2Engine_.deleteRecord(dataSource, recordID)
-
-            if dsrcAction == 'X':
-                dsrc_action_str = 'reevaluateRecord()'
-                g2Engine_.reevaluateRecord(dataSource, recordID, 0)
-
-        except G2ModuleLicenseException as ex:
-            print('ERROR: G2Engine licensing error!')
-            print(f'     {ex}')
-            with threadStop.get_lock():
-                threadStop.value = 1
-            return
-
-        except Exception as ex:
-            g2thread_error(ex, dsrc_action_str)
-
-
-def stopLoaderProcessAndThreads(threadList, workQueue):
-
-    if not args.testMode:
-
-        # Stop the threads
-        with threadStop.get_lock():
-            if threadStop.value == 0:
-                threadStop.value = 1
-
-        for thread in threadList:
-            thread.join()
-
-        workQueue.close()
-
-
-def dump_workload_stats(engine):
-    """ Print JSON workload stats """
-
-    response = bytearray()
-    engine.stats(response)
-
-    print(f'\n{json.dumps(json.loads(response.decode()))}\n')
-
-
-def init_engine(name, config_parms, debug_trace, prime_engine=True, add_start_time=False):
-    """  Initialize an engine. add_start_time is for redo engines only """
-
-    if add_start_time:
-        engine_start_time = time.perf_counter()
-
-    try:
-        engine = G2Engine()
-        engine.init(name, config_parms, debug_trace)
-        if prime_engine:
-            engine.primeEngine()
-    except G2ModuleException:
-        raise
-
-    if add_start_time:
-        time_starting_engines.value += (time.perf_counter() - engine_start_time)
-
-    return engine
-
-
-def processRedo(q, empty_q_wait=False, empty_q_msg='', sleep_interval=1):
-    """ Called in normal and redo only mode (-R) to process redo records that need re-evaluation """
-
-    # Drain the processing queue of ingest records before starting to process redo
-    if empty_q_wait:
-        print(f'\n{empty_q_msg}') if empty_q_msg else print('', end='')
-        while not q.empty():
-            time.sleep(sleep_interval)
-
-    # This may look weird but ctypes/ffi have problems with the native code and fork.
-    setupProcess = Process(target=redoFeed, args=(q, args.debugTrace, args.redoMode, args.redoModeInterval))
-
-    redo_start_time = time.perf_counter()
-
-    setupProcess.start()
-    setupProcess.join()
-
-    time_redo.value += (time.perf_counter() - redo_start_time)
-
-    return setupProcess.exitcode
-
-
-def redoFeed(q, debugTrace, redoMode, redoModeInterval):
-    """ Process records in the redo queue """
-
-    passNum = cntRows = batch_time_governing = 0
-    batchStartTime = time.time()
-    recBytes = bytearray()
-    rec = None
-    test_get_redo = False
-
-    try:
-        redo_engine = init_engine('pyG2Redo', g2module_params, debugTrace, prime_engine=False, add_start_time=False)
-
-        # Only do initial count if in redo mode, counting large redo can be expensive
-        if args.redoMode:
-            redo_count = redo_engine.countRedoRecords()
-            print(f'Redo records: {redo_count}')
-
-        # Test if there is anything on redo queue
-        else:
-            try:
-                redo_engine.getRedoRecord(recBytes)
-                rec = recBytes.decode()
-                test_get_redo = True
-            except G2ModuleException as ex:
-                print('ERROR: Could not get redo record for redoFeed()')
-                print(f'       {ex}')
-                exit(1)
-
-    except G2ModuleException as ex:
-        print('ERROR: Could not start the G2 engine for redoFeed()')
-        print(f'       {ex}')
-        exit(1)
-
-    # If test didn't return a redo record, exit early
-    if not rec and not args.redoMode:
-        print('\n  No redo to perform, resuming loading...\n')
-        return
-
-    # Init redo governor in this process, trying to use DB connection in forked process created outside will cause errors when using
-    # PostgreSQL governor such as: psycopg2.OperationalError: SSL error: decryption failed or bad record mac
-    if import_governor:
-        redo_governor = governor.Governor(type=redo_args['type'], g2module_params=redo_args['g2module_params'], frequency=redo_args['frequency'], pre_post_msgs=False)
-    else:
-        redo_governor = Governor()
-
-    if not args.redoMode:
-        print('\n  Pausing loading to process redo records...')
-
-    while True:
-
-        if threadStop.value != 0:
-            break
-
-        # Don't get another redo record if fetched one during test of redo queue
-        if not test_get_redo:
-            try:
-                redo_engine.getRedoRecord(recBytes)
-                rec = recBytes.decode()
-            except G2ModuleException as ex:
-                print('ERROR: Could not get redo record for redoFeed()')
-                print(f'       {ex}')
-                exit(1)
-
-        test_get_redo = False
-
-        if not rec:
-            passNum += 1
-            if (passNum > 10):
-                if args.redoMode:
-                    print(f'  Redo queue empty, {cntRows} total records processed. Waiting {args.redoModeInterval} seconds for next cycle at {time_now(True)} (CTRL-C to quit at anytime)...')
-                    # Sleep in 1 second increments to respond to user input
-                    for x in range(1, args.redoModeInterval):
-                        if threadStop.value == 9:
-                            break
-                        time.sleep(1.0)
-                else:
-                    break
-            time.sleep(0.05)
-            continue
-        else:
-            passNum = 0
-
-        cntRows += 1
-        while True:
-            try:
-                # Tuple to indicate if a record on workqueue is redo - (rec, True == this is redo)
-                q.put((json.loads(rec), True), True, 1)
-            except Full:
-                if threadStop.value != 0:
-                    break
-                continue
-            break
-
-        if cntRows % args.loadOutputFrequency == 0:
-            redoSpeed = int(args.loadOutputFrequency / (time.time() - batchStartTime - batch_time_governing)) if time.time() - batchStartTime != 0 else 1
-            print(f'  {cntRows} redo records processed at {time_now()}, {redoSpeed} records per second')
-            batchStartTime = time.time()
-            batch_time_governing = 0
-
-        # Governor called for each redo record
-        try:
-            redo_gov_start = time.perf_counter()
-            redo_governor.govern()
-            redo_gov_stop = time.perf_counter()
-            time_governing.value += (redo_gov_stop - redo_gov_start)
-            batch_time_governing += (redo_gov_stop - redo_gov_start)
-        except Exception as ex:
-            shutdown(f'\nERROR: Calling per redo governor: {ex}')
-
-    if cntRows > 0:
-        print(f'\t{cntRows} reevaluations completed\n')
-
-<<<<<<< HEAD
-=======
-    redo_engine.destroy()
-    del redo_engine
-
-    redo_governor.govern_cleanup()
-
-    if not args.redoMode:
-        print('  Redo processing complete resuming loading...\n')
-
-    return
-
-
->>>>>>> deb4f23f
+
+
 def loadRedoQueueAndProcess():
 
     exitCode = 0
@@ -1552,11 +1183,7 @@
 
 
 def addDataSource(g2ConfigModule, configDoc, dataSource, configuredDatasourcesOnly):
-<<<<<<< HEAD
-    ''' Adds a data source if does not exist '''
-=======
     """ Adds a data source if does not exist """
->>>>>>> deb4f23f
 
     returnCode = 0  # 1=inserted, 2=updated
 
@@ -1805,10 +1432,6 @@
     SHUF_TAG = '_-_SzShuf_-_'
     SHUF_TAG_GLOB = '_-_SzShuf*'
     SHUF_RESPONSE_TIMEOUT = 30
-    DSRC_START_STR = '<DSRC_CODE>'
-    DSRC_END_STR = '</DSRC_CODE>'
-    RID_START_STR = '<RECORD_ID>'
-    RID_END_STR = '</RECORD_ID>'
 
     exitCode = 0
     del_errors_file = True
@@ -1885,11 +1508,7 @@
     # Both -p and -f shouldn't be used together
     file_project_group = g2load_parser.add_mutually_exclusive_group()
     file_project_group.add_argument('-p', '--projectFile', dest='projectFileName', default=None, help='the name of a project CSV or JSON file')
-<<<<<<< HEAD
-    file_project_group.add_argument('-f', '--fileSpec', dest='projectFileSpec', default=[], nargs='+', help='the name of a file and parameters to load such as /data/mydata.json/?data_source=?,file_format=?')  # Both -ns and -nsd shouldn't be used together
-=======
     file_project_group.add_argument('-f', '--fileSpec', dest='projectFileSpec', default=[], nargs='+', help='the name of a file and parameters to load such as /data/mydata.json/?data_source=?,file_format=?')    # Both -ns and -nsd shouldn't be used together
->>>>>>> deb4f23f
 
     # Both -ns and -snd shouldn't be used together
     no_shuf_shuf_no_del = g2load_parser.add_mutually_exclusive_group()
@@ -1899,11 +1518,7 @@
 
     # Both -R and -sr shouldn't be used together
     stop_row_redo_node = g2load_parser.add_mutually_exclusive_group()
-<<<<<<< HEAD
-    stop_row_redo_node.add_argument('-R', '--redoMode', action='store_true', default=False, help='run in redo mode only processesing the redo queue')
-=======
     stop_row_redo_node.add_argument('-R', '--redoMode', action='store_true', default=False, help='run in redo mode only processing the redo queue')
->>>>>>> deb4f23f
     stop_row_redo_node.add_argument('-sr', '--stopOnRecord', default=0, type=int, help='stop processing after n records (for testing large files)')
 
     # Both -P and -D shouldn't be used together
@@ -1913,11 +1528,7 @@
     purge_dsrc_delete.add_argument('--FORCEPURGE', dest='forcePurge', action='store_true', default=False, help='purge the Senzing repository before loading, no confirmation prompt before purging')
 
     # Options hidden from help, used for testing
-<<<<<<< HEAD
-    # Frequency to ouput load and redo rate
-=======
     # Frequency to output load and redo rate
->>>>>>> deb4f23f
     g2load_parser.add_argument('-lof', '--loadOutputFrequency', default=1000, type=int, help=argparse.SUPPRESS)
 
     # Frequency to pause loading and perform redo
@@ -2115,11 +1726,7 @@
     # Load truthset data if neither -p and -f and not in redo mode but pruge was requested
     if not args.projectFileName and not args.projectFileSpec and not args.redoMode and (args.purgeFirst or args.forcePurge):
         print('\nINFO: No source file or project file was specified, loading the sample truth set data...')
-<<<<<<< HEAD
-        # Convert the path to a string, G2Project needs updating to accomodate pathlib objects
-=======
         # Convert the path to a string, G2Project needs updating to accommodate pathlib objects
->>>>>>> deb4f23f
         args.projectFileName = str(pathlib.Path(os.environ.get('SENZING_ROOT', '/opt/senzing/g2/')).joinpath('python', 'demo', 'truth', 'truthset-project.csv'))
 
     # Running in redo only mode? Don't purge in redo only mode, would purge the queue!
